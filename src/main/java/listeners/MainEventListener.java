--- conflicted
+++ resolved
@@ -210,17 +210,9 @@
             topic.removeFromQueue(member);
             BotResponses.leftQueue(channel, member, topicName);
         } else {
-<<<<<<< HEAD
             String message = Stream.of(args).skip(1).collect(Collectors.joining(" "));
             topic.addToQueue(new QueueMember(member, message));
-            channel.sendMessage(String.format(
-                    "%s has joined the \"%s\" queue.",
-                    member.getAsMention(),
-                    topicName)).queue();
-=======
-            topic.addToQueue(member);
             BotResponses.joinedQueue(channel, member, topicName);
->>>>>>> 650b6472
         }
     }
 
@@ -238,20 +230,9 @@
             return;
         }
 
-<<<<<<< HEAD
         QueueMember mentee = topic.popFromQueue();
         Room room = topic.createRoom(mentee.getMember());
-        channel.sendMessage(String.format(
-            "%s is ready for %s.\n\nText channel: %s\nVoice channel: %s",
-            member.getAsMention(),
-            mentee.getMember().getAsMention(),
-            room.getTextChannel().getAsMention(),
-            room.getVoiceChannelInvite().getUrl())).queue();
-=======
-        Member mentee = topic.popFromQueue();
-        Room room = topic.createRoom(mentee);
-        BotResponses.mentorIsReady(channel, member, mentee, room);
->>>>>>> 650b6472
+        BotResponses.mentorIsReady(channel, member, mentee.getMember(), room);
     }
 
     private void showQueue(Member member, TextChannel channel, Server server, String[] args, Member[] mentions) {
@@ -267,20 +248,9 @@
             BotResponses.queueIsEmpty(channel, member, topic);;
         } else {
             String menteeList = Arrays.stream(topic.getMembersInQueue())
-<<<<<<< HEAD
-                    .map(qm -> String.format("%s: %s", qm.getMember().getEffectiveName(), qm.getMessage()))
-                    .collect(Collectors.joining("\n"));
-
-            channel.sendMessage(String.format(
-                    "%s Members in \"%s\" queue:\n%s",
-                    member.getAsMention(),
-                    topic.getName(),
-                    menteeList)).queue();
-=======
-                .map(Member::getEffectiveName)
+                .map(qm -> String.format("%s: %s", qm.getMember().getEffectiveName(), qm.getMessage()))
                 .collect(Collectors.joining("\n"));
             BotResponses.showQueueMembers(channel, member, topic, menteeList);
->>>>>>> 650b6472
         }
     }
 
