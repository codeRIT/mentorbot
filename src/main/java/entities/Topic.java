package entities;

import net.dv8tion.jda.api.entities.Member;
import net.dv8tion.jda.api.entities.Role;

import java.util.LinkedList;

/**
 * A topic for a server. Internally contains a queue of Members.
 */
public class Topic {
    public static final String PREFIX = "Topic | ";

    private final String name;
    private final Role role;
    private final LinkedList<Member> queue = new LinkedList<>();

    /**
     * Constructs a new Topic object. This does not automatically create
     * the topic on the Discord server.
     * @param name The name of the topic.
     * @param role The Role that represents this in the guild
     */
    public Topic(String name, Role role) {
        this.name = name;
        this.role = role;
    }

    /**
     * Add a Member to the back of the queue.
     * @param member The Member to add
     */
    public void addToQueue(Member member) {
        queue.add(member);
    }

    /**
     * Remove a Member from their position in the queue.
     * @param member The Member to remove
     */
    public void removeFromQueue(Member member) {
        queue.remove(member);
    }

    /**
     * Check if a Member is inside the queue.
     * @param member The Member to check
     * @return True if the member is in the queue, false otherwise
     */
    public boolean isInQueue(Member member) {
        return queue.contains(member);
    }

    /**
     * Returns an array of all Members in the queue.
     * @return The Members in this queue
     */
    public Member[] getMembersInQueue() {
        return queue.toArray(new Member[0]);
    }

    /**
     * Remove and return the next Member in the queue.
     * @return The Member at the front of the queue
     */
    public Member getNextFromQueue() {
        return queue.remove();
    }

    /**
     * Get the name of this Topic.
     * @return This Topic's name
     */
    public String getName() {
        return name;
    }

<<<<<<< HEAD
    /**
     * Get the name of the role representing this Topic.
     * @return This Topic's role's name
     */
    public String getRoleName() {
        return PREFIX + name;
=======
    public Role getRole() {
        return role;
>>>>>>> b38944b7
    }
}<|MERGE_RESOLUTION|>--- conflicted
+++ resolved
@@ -9,8 +9,6 @@
  * A topic for a server. Internally contains a queue of Members.
  */
 public class Topic {
-    public static final String PREFIX = "Topic | ";
-
     private final String name;
     private final Role role;
     private final LinkedList<Member> queue = new LinkedList<>();
@@ -75,16 +73,7 @@
         return name;
     }
 
-<<<<<<< HEAD
-    /**
-     * Get the name of the role representing this Topic.
-     * @return This Topic's role's name
-     */
-    public String getRoleName() {
-        return PREFIX + name;
-=======
     public Role getRole() {
         return role;
->>>>>>> b38944b7
     }
 }