--- conflicted
+++ resolved
@@ -11,6 +11,8 @@
  * a Guild's role list.
  */
 public class Server {
+    public static final String TOPIC_PREFIX = "Topic | ";
+
     private final Guild guild;
     private final HashMap<String, Topic> topics = new HashMap<>();
 
@@ -23,13 +25,8 @@
         List<Role> roles = guild.getRoles();
         for (Role role : roles) {
             String name = role.getName();
-<<<<<<< HEAD
-            if (name.startsWith(Topic.PREFIX)) {
-                topics.add(new Topic(name.substring(8)));
-=======
             if (name.startsWith(TOPIC_PREFIX)) {
                 topics.put(name.substring(8), new Topic(name.substring(8), role));
->>>>>>> b38944b7
             }
         }
     }
@@ -45,11 +42,7 @@
      */
     public void createTopic(String topicName) {
         guild.createRole()
-<<<<<<< HEAD
-                .setName(topic.getRoleName())
-=======
                 .setName(TOPIC_PREFIX + topicName)
->>>>>>> b38944b7
                 .setMentionable(true)
                 .queue(role -> topics.put(topicName, new Topic(topicName, role)));
     }
@@ -59,11 +52,6 @@
      * @param topic The Topic to remove
      */
     public void deleteTopic(Topic topic) {
-<<<<<<< HEAD
-        guild.getRolesByName(topic.getRoleName(), true)
-                .forEach((role -> role.delete().queue()));
-        topics.remove(topic);
-=======
         if (topic != null) {
             topic.getRole().delete().queue();
             topics.remove(topic.getName());
@@ -76,7 +64,6 @@
      */
     public void deleteTopic(String topicName) {
         deleteTopic(topics.get(topicName));
->>>>>>> b38944b7
     }
 
     /**
