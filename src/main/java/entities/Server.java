--- conflicted
+++ resolved
@@ -22,11 +22,7 @@
 
     /**
      * Constructs a Server object from a Guild's role list.
-<<<<<<< HEAD
      *
-=======
-     * 
->>>>>>> cb62eb93
      * @param guild The Guild that this object is associated with
      */
     public Server(Guild guild) {
@@ -44,11 +40,7 @@
             String name = role.getName();
             if (name.startsWith(Topic.PREFIX)) {
                 topics.put(
-<<<<<<< HEAD
-                    name.toLowerCase().substring(Topic.PREFIX.length()),
-=======
                     name.substring(Topic.PREFIX.length()),
->>>>>>> cb62eb93
                     new Topic(name.substring(Topic.PREFIX.length()), role, mentoringCategory)
                 );
             }
@@ -66,11 +58,7 @@
 
     /**
      * Creates a new Topic role in this server.
-<<<<<<< HEAD
      *
-=======
-     * 
->>>>>>> cb62eb93
      * @param topicName The name for the new topic
      */
     public void createTopic(String topicName) {
@@ -82,11 +70,7 @@
 
     /**
      * Deletes the Topic role from this server.
-<<<<<<< HEAD
      *
-=======
-     * 
->>>>>>> cb62eb93
      * @param topic The Topic to remove
      */
     public void deleteTopic(Topic topic) {
@@ -98,11 +82,7 @@
 
     /**
      * Deletes the Topic role from this server.
-<<<<<<< HEAD
      *
-=======
-     * 
->>>>>>> cb62eb93
      * @param topicName The name of the Topic to remove
      */
     public void deleteTopic(String topicName) {
@@ -111,11 +91,7 @@
 
     /**
      * Gets all Topics from this Server
-<<<<<<< HEAD
      *
-=======
-     * 
->>>>>>> cb62eb93
      * @return An array of Topics
      */
     public Topic[] getTopics() {
@@ -128,15 +104,9 @@
 
     /**
      * Gets the Topic with the specified name
-<<<<<<< HEAD
      *
      * @param topicName The name of the Topic to retrieve
      *
-=======
-     * 
-     * @param topicName The name of the Topic to retrieve
-     * 
->>>>>>> cb62eb93
      * @return The Topic object, or null if the Topic does not exist
      */
     public Optional<Topic> getTopic(String topicName) {
