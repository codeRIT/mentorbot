--- conflicted
+++ resolved
@@ -242,16 +242,7 @@
 
         Member mentee = topic.popFromQueue();
         Room room = topic.createRoom(mentee);
-<<<<<<< HEAD
         BotResponses.mentorIsReady(channel, member, mentee, room);
-=======
-        channel.sendMessage(String.format(
-            "%s is ready for %s.\n\nText channel: %s\nVoice channel: %s",
-            member.getAsMention(),
-            mentee.getAsMention(),
-            room.getTextChannel().getAsMention(),
-            room.getVoiceChannelInvite().getUrl())).queue();
->>>>>>> cb62eb93
     }
 
     private void showQueue(Member member, TextChannel channel, Server server, String[] args, Member[] mentions) {
@@ -357,10 +348,6 @@
         topic.deleteRoom(room);
     }
 
-<<<<<<< HEAD
-    private void unknownCommand(Member member, TextChannel channel, Server server, String[] args) {
-        BotResponses.noSuchCommand(channel, member);
-=======
     private void finish(Member member, TextChannel channel, Server server, String[] args, Member[] mentions) {
         Topic topic = null;
         Optional<Room> optionalRoom = Optional.empty();
@@ -392,7 +379,6 @@
     }
 
     private void unknownCommand(Member member, TextChannel channel, Server server, String[] args, Member[] mentions) {
-        channel.sendMessage(member.getAsMention() + " Command does not exist! Try $help for a list of valid commands.").queue();
->>>>>>> cb62eb93
+        BotResponses.noSuchCommand(channel, member);
     }
 }