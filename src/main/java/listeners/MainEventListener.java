package listeners;

import entities.Room;
import entities.Server;
import entities.Topic;
import net.dv8tion.jda.api.EmbedBuilder;
import net.dv8tion.jda.api.Permission;
import net.dv8tion.jda.api.entities.Activity;
import net.dv8tion.jda.api.entities.Member;
import net.dv8tion.jda.api.entities.TextChannel;
import net.dv8tion.jda.api.events.ReadyEvent;
import net.dv8tion.jda.api.events.message.guild.GuildMessageReceivedEvent;
import net.dv8tion.jda.api.hooks.ListenerAdapter;
import org.jetbrains.annotations.NotNull;

import java.util.*;
import java.util.stream.Collectors;
import java.util.stream.Stream;

public class MainEventListener extends ListenerAdapter {
    /**
     * A function that handles a single command.
     */
    private interface CommandHandler {
        /**
         * Handle a single command.
         *
         * @param member The member that called the command
         * @param channel The channel that the command was called in
         * @param server The Server that the command was called in
         * @param args Extra command arguments, if any
         */
        void handle(@NotNull Member member, TextChannel channel, Server server, String[] args, Member[] mentions);
    }

    /**
     * Map from a server name to a Server object.
     */
    private final HashMap<String, Server> servers = new HashMap<>();

    /**
     * Check if the given Member has administrator permissions.
     *
     * @param member The Member to check
     *
     * @return True if the Member has admin, false otherwise
     */
    private static boolean isAdmin(Member member) {
        return member.hasPermission(Permission.ADMINISTRATOR);
    }

    /**
     * Check if the given Member is a mentor for a topic.
     *
     * @param member The Member to check
     * @param topic The Topic to check
     *
     * @return True if the Member has permission, false otherwise
     */
    private static boolean isMentor(Member member, Topic topic) {
        return member.getRoles()
                .stream()
                .anyMatch(r -> r.getName().equals(topic.getRoleName()));
    }

    /**
     * Check if the given Member is a mentor for any topic.
     *
     * @param member The Member to check
     *
     * @return True if the Member is a mentor, false otherwise
     */
    private static boolean isMentor(Member member) {
        return member.getRoles()
                .stream()
                .anyMatch(r -> r.getName().startsWith(Topic.PREFIX));
    }

    /**
     * Check if the given Topic exists in the Server. Notifies the user if the topic does not exist.
     *
     * @param member The Member to reply to
     * @param channel The Channel to reply within
     * @param server The Server to check in
     * @param topicName The Topic to check for
     *
     * @return Contains the Topic, if it exists
     */
    private static Optional<Topic> checkTopicExists(Member member, TextChannel channel, Server server, String topicName) {
        Optional<Topic> optionalTopic = server.getTopic(topicName.toLowerCase());
        if (optionalTopic.isEmpty()) {
            channel.sendMessage(String.format(
                    "%s Topic \"%s\" does not exist.",
                    member.getAsMention(),
                    topicName)).queue();
        }
        return optionalTopic;
    }

    @Override
    public void onReady(@NotNull ReadyEvent event) {
        System.out.println("Logged in");
        event.getJDA().getPresence().setPresence(Activity.playing("$help"), false);
    }

    @Override
    public void onGuildMessageReceived(@NotNull GuildMessageReceivedEvent event) {
        String[] tokens = event.getMessage().getContentDisplay().split(" ");
        if (!tokens[0].startsWith("$")) return;
        String[] args = Arrays.copyOfRange(tokens, 1, tokens.length);

        Member member = Objects.requireNonNull(event.getMember());
        TextChannel channel = event.getChannel();
        Member[] mentions = event.getMessage().getMentionedMembers().toArray(new Member[0]);

        String guildID = event.getGuild().getId();
        Server server = servers.computeIfAbsent(guildID, k -> new Server(event.getGuild()));

        // pick the correct method to call
        CommandHandler commandHandler;
        switch (tokens[0].substring(1)) {
            case "help"        -> commandHandler = this::help;
            case "maketopic"   -> commandHandler = this::makeTopic;
            case "deletetopic" -> commandHandler = this::deleteTopic;
            case "showtopics"  -> commandHandler = this::showTopics;
            case "queue"       -> commandHandler = this::queue;
            case "ready"       -> commandHandler = this::ready;
            case "showqueue"   -> commandHandler = this::showQueue;
            case "kick"        -> commandHandler = this::kick;
            case "clear"       -> commandHandler = this::clear;
            case "finish"      -> commandHandler = this::finish;
            default            -> commandHandler = this::unknownCommand;
        }
        commandHandler.handle(member, channel, server, args, mentions);
    }

    private void help(Member member, TextChannel channel, Server server, String[] args, Member[] mentions) {
        EmbedBuilder embedBuilder = new EmbedBuilder();
        embedBuilder.setTitle("Help!");
        embedBuilder.setDescription("Possible commands:");
        embedBuilder.setColor(0xE57D25);

        embedBuilder.addField("$queue <topic>", "Add yourself to a queue.", false);
        embedBuilder.addField("$showqueue <topic>", "Show the people currently in queue.", false);
        embedBuilder.addField("$showtopics", "List all topics.", false);

        if (isMentor(member) || isAdmin(member)) {
            embedBuilder.addField("$ready <topic> (mentor only)", "Retrieve the next person from the queue.", false);
            embedBuilder.addField("$kick <@user> <topic> <reason>", "Kick the specified user from the queue.", false);
            embedBuilder.addField("$clear <topic> (mentor only)", "Clear the specified queue.", false);
            embedBuilder.addField("$finish (mentor only)", "Finish a mentoring session. Must be run inside the text channel for that session.", false);
        }

        if (isAdmin(member)) {
            embedBuilder.addField("$maketopic <name> (admin only)", "Create a new topic.", false);
            embedBuilder.addField("$deletetopic <name> (admin only)", "Delete a topic.", false);
        }

        channel.sendMessage(embedBuilder.build()).queue();
    }

    private void makeTopic(Member member, TextChannel channel, Server server, String[] args, Member[] mentions) {
        // do not allow non-admins to run command
        if (!isAdmin(member)) {
            channel.sendMessage(member.getAsMention() + " You must have administrator permission to run this command.").queue();
            return;
        }

        String topicName = args[0];
        server.createTopic(topicName);

        channel.sendMessage(String.format(
                "%s Topic role \"%s\" has been created.",
                member.getAsMention(),
                args[0])).queue();
    }

    private void deleteTopic(Member member, TextChannel channel, Server server, String[] args, Member[] mentions) {
        // do not allow non-admins to run command
        if (!isAdmin(member)) {
            channel.sendMessage(member.getAsMention() + " You must have administrator permission to run this command.").queue();
            return;
        }

        String topicName = args[0];
        server.deleteTopic(topicName);

        channel.sendMessage(String.format(
                "%s Topic role \"%s\" has been deleted.",
                member.getAsMention(),
                args[0])).queue();
    }

    private void showTopics(Member member, TextChannel channel, Server server, String[] args, Member[] mentions) {
        String topicList = Arrays.stream(server.getTopics())
                .map(Topic::getName)
                .collect(Collectors.joining("\n"));

        channel.sendMessage(String.format(
                "%s List of topics:\n%s",
                member.getAsMention(),
                topicList)).queue();
    }

    private void queue(Member member, TextChannel channel, Server server, String[] args, Member[] mentions) {
        String topicName = args[0];

        // do not run if topic does not exist
        Optional<Topic> optionalTopic = checkTopicExists(member, channel, server, topicName);
        if (optionalTopic.isEmpty()) return;

        Topic topic = optionalTopic.get();
        if (topic.isInQueue(member)) {
            topic.removeFromQueue(member);
            channel.sendMessage(String.format(
                    "%s has left the \"%s\" queue.",
                    member.getAsMention(),
                    topicName)).queue();
        } else {
            topic.addToQueue(member);
            channel.sendMessage(String.format(
                    "%s has joined the \"%s\" queue.",
                    member.getAsMention(),
                    topicName)).queue();
        }
    }

    private void ready(Member member, TextChannel channel, Server server, String[] args, Member[] mentions) {
        String topicName = args[0];

        // do not run if topic does not exist
        Optional<Topic> optionalTopic = checkTopicExists(member, channel, server, topicName);
        if (optionalTopic.isEmpty()) return;

        // do not run if caller does not have mentor role for this topic or admin privileges
        Topic topic = optionalTopic.get();
        if (!isMentor(member, topic) && !isAdmin(member)) {
            channel.sendMessage(member.getAsMention() + " You do not have permission to run this command.").queue();
            return;
        }

        Member mentee = topic.popFromQueue();
        Room room = topic.createRoom(mentee);
        channel.sendMessage(String.format(
            "%s is ready for %s.\n\nText channel: %s\nVoice channel: %s",
            member.getAsMention(),
            mentee.getAsMention(),
            room.getTextChannel().getAsMention(),
            room.getVoiceChannelInvite().getUrl())).queue();
    }

    private void showQueue(Member member, TextChannel channel, Server server, String[] args, Member[] mentions) {
        String topicName = args[0];

        // do not run if topic does not exist
        Optional<Topic> optionalTopic = checkTopicExists(member, channel, server, topicName);
        if (optionalTopic.isEmpty()) return;

        Topic topic = optionalTopic.get();
        if (topic.getMembersInQueue().length == 0) {
            channel.sendMessage(String.format(
                    "%s Queue \"%s\" is empty.",
                    member.getAsMention(),
                    topic.getName())).queue();
        } else {
            String menteeList = Arrays.stream(topic.getMembersInQueue())
                    .map(Member::getEffectiveName)
                    .collect(Collectors.joining("\n"));

            channel.sendMessage(String.format(
                    "%s Members in \"%s\" queue:\n%s",
                    member.getAsMention(),
                    topic.getName(),
                    menteeList)).queue();
        }
    }

    private void kick(Member member, TextChannel channel, Server server, String[] args, Member[] mentions) {
        Member mentee = mentions[0];  // also takes up args[0]
        String topicName = args[1];
        String reason = Stream.of(args).skip(2).collect(Collectors.joining(" "));

        // do not run if topic does not exist
        Optional<Topic> optionalTopic = checkTopicExists(member, channel, server, topicName);
        if (optionalTopic.isEmpty()) return;

        // do not run if caller does not have mentor role for this topic or admin privileges
        Topic topic = optionalTopic.get();
        if (!isMentor(member, topic) && !isAdmin(member)) {
            channel.sendMessage(member.getAsMention() + " You do not have permission to run this command.").queue();
            return;
        }

        // do not run if mentee is not in the specified queue
        if (!topic.isInQueue(mentee)) {
            channel.sendMessage(String.format(
                "%s User \"%s\" is not in the queue for topic \"%s\".",
                member.getAsMention(),
                mentee.getEffectiveName(),
                topic.getName()
            )).queue();
            return;
        }

        topic.removeFromQueue(mentee);
        channel.sendMessage(String.format(
            "User %s was kicked out of the queue by %s. Reason: %s",
            mentee.getAsMention(),
            member.getAsMention(),
            reason
        )).queue();
    }

    private void clear(Member member, TextChannel channel, Server server, String[] args, Member[] mentions) {
        String topicName = args[0];

        // do not run if topic does not exist
        Optional<Topic> optionalTopic = checkTopicExists(member, channel, server, topicName);
        if (optionalTopic.isEmpty()) return;

        // do not run if caller does not have mentor role for this topic or admin privileges
        Topic topic = optionalTopic.get();
        if (!isMentor(member, topic) && !isAdmin(member)) {
            channel.sendMessage(member.getAsMention() + " You do not have permission to run this command.").queue();
            return;
        }

        Arrays.stream(topic.getMembersInQueue()).forEach(topic::removeFromQueue);

        channel.sendMessage(String.format(
                "%s has cleared the \"%s\" queue.",
                member.getAsMention(),
                topic.getName())).queue();
    }

<<<<<<< HEAD
    private void unknownCommand(Member member, TextChannel channel, Server server, String[] args, Member[] mentions) {
=======
    private void finish(Member member, TextChannel channel, Server server, String[] args) {
        Topic topic = null;
        Optional<Room> optionalRoom = Optional.empty();

        // find the topic corresponding to this channel
        for (Topic t : server.getTopics()) {
            optionalRoom = t.getRoom(channel.getName());
            if (optionalRoom.isPresent()) {
                topic = t;
                break;
            }
        }

        // only run inside a room
        if (optionalRoom.isEmpty()) {
            channel.sendMessage(String.format(
                "%s This command must be run inside a topic's text channel.",
                member.getAsMention())).queue();
            return;
        }

        // do not run if caller does not have mentor role for this topic or admin privileges
        if (!isMentor(member, topic) && !isAdmin(member)) {
            channel.sendMessage(member.getAsMention() + " You do not have permission to run this command.").queue();
            return;
        }

        topic.deleteRoom(optionalRoom.get());
    }

    private void unknownCommand(Member member, TextChannel channel, Server server, String[] args) {
>>>>>>> 85b97cf9
        channel.sendMessage(member.getAsMention() + " Command does not exist! Try $help for a list of valid commands.").queue();
    }
}<|MERGE_RESOLUTION|>--- conflicted
+++ resolved
@@ -333,10 +333,7 @@
                 topic.getName())).queue();
     }
 
-<<<<<<< HEAD
-    private void unknownCommand(Member member, TextChannel channel, Server server, String[] args, Member[] mentions) {
-=======
-    private void finish(Member member, TextChannel channel, Server server, String[] args) {
+    private void finish(Member member, TextChannel channel, Server server, String[] args, Member[] mentions) {
         Topic topic = null;
         Optional<Room> optionalRoom = Optional.empty();
 
@@ -366,8 +363,7 @@
         topic.deleteRoom(optionalRoom.get());
     }
 
-    private void unknownCommand(Member member, TextChannel channel, Server server, String[] args) {
->>>>>>> 85b97cf9
+    private void unknownCommand(Member member, TextChannel channel, Server server, String[] args, Member[] mentions) {
         channel.sendMessage(member.getAsMention() + " Command does not exist! Try $help for a list of valid commands.").queue();
     }
 }