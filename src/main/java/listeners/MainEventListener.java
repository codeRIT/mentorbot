package listeners;

import entities.Room;
import entities.Server;
import entities.Topic;
import info.BotResponses;
import net.dv8tion.jda.api.EmbedBuilder;
import net.dv8tion.jda.api.Permission;
import net.dv8tion.jda.api.entities.Activity;
import net.dv8tion.jda.api.entities.Member;
import net.dv8tion.jda.api.entities.TextChannel;
import net.dv8tion.jda.api.events.ReadyEvent;
import net.dv8tion.jda.api.events.message.guild.GuildMessageReceivedEvent;
import net.dv8tion.jda.api.hooks.ListenerAdapter;
import org.jetbrains.annotations.NotNull;

import java.util.*;
import java.util.stream.Collectors;
import java.util.stream.Stream;

public class MainEventListener extends ListenerAdapter {
    /**
     * A function that handles a single command.
     */
    private interface CommandHandler {
        /**
         * Handle a single command.
         *
         * @param member The member that called the command
         * @param channel The channel that the command was called in
         * @param server The Server that the command was called in
         * @param args Extra command arguments, if any
         */
        void handle(@NotNull Member member, TextChannel channel, Server server, String[] args, Member[] mentions);
    }

    /**
     * Map from a server name to a Server object.
     */
    private final HashMap<String, Server> servers = new HashMap<>();

    /**
     * Check if the given Member has administrator permissions.
     *
     * @param member The Member to check
     *
     * @return True if the Member has admin, false otherwise
     */
    private static boolean isAdmin(Member member) {
        return member.hasPermission(Permission.ADMINISTRATOR);
    }

    /**
     * Check if the given Member is a mentor for a topic.
     *
     * @param member The Member to check
     * @param topic The Topic to check
     *
     * @return True if the Member has permission, false otherwise
     */
    private static boolean isMentor(Member member, Topic topic) {
        return member.getRoles()
                .stream()
                .anyMatch(r -> r.getName().equals(topic.getRoleName()));
    }

    /**
     * Check if the given Member is a mentor for any topic.
     *
     * @param member The Member to check
     *
     * @return True if the Member is a mentor, false otherwise
     */
    private static boolean isMentor(Member member) {
        return member.getRoles()
                .stream()
                .anyMatch(r -> r.getName().startsWith(Topic.PREFIX));
    }

    /**
     * Check if the given Topic exists in the Server. Notifies the user if the topic does not exist.
     *
     * @param member The Member to reply to
     * @param channel The Channel to reply within
     * @param server The Server to check in
     * @param topicName The Topic to check for
     *
     * @return Contains the Topic, if it exists
     */
    private static Optional<Topic> checkTopicExists(Member member, TextChannel channel, Server server, String topicName) {
        Optional<Topic> optionalTopic = server.getTopic(topicName.toLowerCase());
        if (optionalTopic.isEmpty()) {
            channel.sendMessage(String.format(
                    "%s Topic \"%s\" does not exist.",
                    member.getAsMention(),
                    topicName)).queue();
        }
        return optionalTopic;
    }

    @Override
    public void onReady(@NotNull ReadyEvent event) {
        System.out.println("Logged in");
        event.getJDA().getPresence().setPresence(Activity.playing("$help"), false);
    }

    @Override
    public void onGuildMessageReceived(@NotNull GuildMessageReceivedEvent event) {
        String[] tokens = event.getMessage().getContentDisplay().split(" ");
        if (!tokens[0].startsWith("$")) return;
        String[] args = Arrays.copyOfRange(tokens, 1, tokens.length);

        Member member = Objects.requireNonNull(event.getMember());
        TextChannel channel = event.getChannel();
        Member[] mentions = event.getMessage().getMentionedMembers().toArray(new Member[0]);

        String guildID = event.getGuild().getId();
        Server server = servers.computeIfAbsent(guildID, k -> new Server(event.getGuild()));

        // pick the correct method to call
        CommandHandler commandHandler;
        switch (tokens[0].substring(1)) {
            case "help"        -> commandHandler = this::help;
            case "maketopic"   -> commandHandler = this::makeTopic;
            case "deletetopic" -> commandHandler = this::deleteTopic;
            case "showtopics"  -> commandHandler = this::showTopics;
            case "queue"       -> commandHandler = this::queue;
            case "ready"       -> commandHandler = this::ready;
            case "showqueue"   -> commandHandler = this::showQueue;
            case "kick"        -> commandHandler = this::kick;
            case "clear"       -> commandHandler = this::clear;
            case "finish"      -> commandHandler = this::finish;
            default            -> commandHandler = this::unknownCommand;
        }
        commandHandler.handle(member, channel, server, args, mentions);
    }

    private void help(Member member, TextChannel channel, Server server, String[] args, Member[] mentions) {
        EmbedBuilder embedBuilder = new EmbedBuilder();
        embedBuilder.setTitle("Help!");
        embedBuilder.setDescription("Possible commands:");
        embedBuilder.setColor(0xE57D25);

        embedBuilder.addField("$queue <topic>", "Add yourself to a queue.", false);
        embedBuilder.addField("$showqueue <topic>", "Show the people currently in queue.", false);
        embedBuilder.addField("$showtopics", "List all topics.", false);

        if (isMentor(member) || isAdmin(member)) {
            embedBuilder.addField("$ready <topic> (mentor only)", "Retrieve the next person from the queue.", false);
            embedBuilder.addField("$kick <@user> <topic> <reason>", "Kick the specified user from the queue.", false);
            embedBuilder.addField("$clear <topic> (mentor only)", "Clear the specified queue.", false);
            embedBuilder.addField("$finish (mentor only)", "Finish a mentoring session. Must be run inside the text channel for that session.", false);
        }

        if (isAdmin(member)) {
            embedBuilder.addField("$maketopic <name> (admin only)", "Create a new topic.", false);
            embedBuilder.addField("$deletetopic <name> (admin only)", "Delete a topic.", false);
        }

        channel.sendMessage(embedBuilder.build()).queue();
    }

    private void makeTopic(Member member, TextChannel channel, Server server, String[] args, Member[] mentions) {
        // do not allow non-admins to run command
        if (!isAdmin(member)) {
            channel.sendMessage(member.getAsMention() + " You must have administrator permission to run this command.").queue();
            return;
        }

        String topicName = args[0];
        server.createTopic(topicName);

        channel.sendMessage(String.format(
                "%s Topic role \"%s\" has been created.",
                member.getAsMention(),
                args[0])).queue();
    }

    private void deleteTopic(Member member, TextChannel channel, Server server, String[] args, Member[] mentions) {
        // do not allow non-admins to run command
        if (!isAdmin(member)) {
            channel.sendMessage(member.getAsMention() + " You must have administrator permission to run this command.").queue();
            return;
        }

        String topicName = args[0];
        server.deleteTopic(topicName);

        channel.sendMessage(String.format(
                "%s Topic role \"%s\" has been deleted.",
                member.getAsMention(),
                args[0])).queue();
    }

    private void showTopics(Member member, TextChannel channel, Server server, String[] args, Member[] mentions) {
        String topicList = Arrays.stream(server.getTopics())
                .map(Topic::getName)
                .collect(Collectors.joining("\n"));

        channel.sendMessage(String.format(
                "%s List of topics:\n%s",
                member.getAsMention(),
                topicList)).queue();
    }

    private void queue(Member member, TextChannel channel, Server server, String[] args, Member[] mentions) {
        String topicName = args[0];

        // do not run if topic does not exist
        Optional<Topic> optionalTopic = checkTopicExists(member, channel, server, topicName);
        if (optionalTopic.isEmpty()) return;

        Topic topic = optionalTopic.get();
        if (topic.isInQueue(member)) {
            topic.removeFromQueue(member);
            channel.sendMessage(String.format(
                    "%s has left the \"%s\" queue.",
                    member.getAsMention(),
                    topicName)).queue();
        } else {
            topic.addToQueue(member);
            channel.sendMessage(String.format(
                    "%s has joined the \"%s\" queue.",
                    member.getAsMention(),
                    topicName)).queue();
        }
    }

    private void ready(Member member, TextChannel channel, Server server, String[] args, Member[] mentions) {
        String topicName = args[0];

        // do not run if topic does not exist
        Optional<Topic> optionalTopic = checkTopicExists(member, channel, server, topicName);
        if (optionalTopic.isEmpty()) return;

        // do not run if caller does not have mentor role for this topic or admin privileges
        Topic topic = optionalTopic.get();
        if (!isMentor(member, topic) && !isAdmin(member)) {
            BotResponses.noPermission(channel, member);
            return;
        }

        Member mentee = topic.popFromQueue();
        Room room = topic.createRoom(mentee);
<<<<<<< HEAD
        BotResponses.mentorIsReady(channel, member, mentee, room);
=======
        channel.sendMessage(String.format(
            "%s is ready for %s.\n\nText channel: %s\nVoice channel: %s",
            member.getAsMention(),
            mentee.getAsMention(),
            room.getTextChannel().getAsMention(),
            room.getVoiceChannelInvite().getUrl())).queue();
>>>>>>> cb62eb93
    }

    private void showQueue(Member member, TextChannel channel, Server server, String[] args, Member[] mentions) {
        String topicName = args[0];

        // do not run if topic does not exist
        Optional<Topic> optionalTopic = checkTopicExists(member, channel, server, topicName);
        if (optionalTopic.isEmpty()) return;

        Topic topic = optionalTopic.get();

        if (topic.getMembersInQueue().length == 0) {
            BotResponses.queueIsEmpty(channel, member, topic);;
        } else {
            String menteeList = Arrays.stream(topic.getMembersInQueue())
                    .map(Member::getEffectiveName)
                    .collect(Collectors.joining("\n"));

            BotResponses.showQueueMembers(channel, member, topic, menteeList);
        }
    }

    private void kick(Member member, TextChannel channel, Server server, String[] args, Member[] mentions) {
        Member mentee = mentions[0];  // also takes up args[0]
        String topicName = args[1];
        String reason = Stream.of(args).skip(2).collect(Collectors.joining(" "));

        // do not run if topic does not exist
        Optional<Topic> optionalTopic = checkTopicExists(member, channel, server, topicName);
        if (optionalTopic.isEmpty()) return;

        // do not run if caller does not have mentor role for this topic or admin privileges
        Topic topic = optionalTopic.get();
        if (!isMentor(member, topic) && !isAdmin(member)) {
            channel.sendMessage(member.getAsMention() + " You do not have permission to run this command.").queue();
            return;
        }

        // do not run if mentee is not in the specified queue
        if (!topic.isInQueue(mentee)) {
            channel.sendMessage(String.format(
                "%s User \"%s\" is not in the queue for topic \"%s\".",
                member.getAsMention(),
                mentee.getEffectiveName(),
                topic.getName()
            )).queue();
            return;
        }

        topic.removeFromQueue(mentee);
        channel.sendMessage(String.format(
            "User %s was kicked out of the queue by %s. Reason: %s",
            mentee.getAsMention(),
            member.getAsMention(),
            reason
        )).queue();
    }

    private void clear(Member member, TextChannel channel, Server server, String[] args, Member[] mentions) {
        String topicName = args[0];

        // do not run if topic does not exist
        Optional<Topic> optionalTopic = checkTopicExists(member, channel, server, topicName);
        if (optionalTopic.isEmpty()) return;

        // do not run if caller does not have mentor role for this topic or admin privileges
        Topic topic = optionalTopic.get();
        if (!isMentor(member, topic) && !isAdmin(member)) {
            BotResponses.noPermission(channel, member);
            return;
        }

        Arrays.stream(topic.getMembersInQueue()).forEach(topic::removeFromQueue);

        BotResponses.queueCleared(channel, member, topic);
    }

    private void finish(Member member, TextChannel channel, Server server, String[] args) {
        Topic topic = null;
        Room room = null;

        // find the topic corresponding to this channel
        for (Topic t : server.getTopics()) {
            Optional<Room> optionalRoom = t.getRoom(channel.getName());
            if (optionalRoom.isPresent()) {
                topic = t;
                room = optionalRoom.get();
            }
        }

        // only run inside a room
        if (room == null) {
            BotResponses.runInTopicChannel(channel, member);
            return;
        }

        // do not run if caller does not have mentor role for this topic or admin privileges
        if (!isMentor(member, topic) && !isAdmin(member)) {
            BotResponses.noPermission(channel, member);
            return;
        }

        topic.deleteRoom(room);
    }

<<<<<<< HEAD
    private void unknownCommand(Member member, TextChannel channel, Server server, String[] args) {
        BotResponses.noSuchCommand(channel, member);
=======
    private void finish(Member member, TextChannel channel, Server server, String[] args, Member[] mentions) {
        Topic topic = null;
        Optional<Room> optionalRoom = Optional.empty();

        // find the topic corresponding to this channel
        for (Topic t : server.getTopics()) {
            optionalRoom = t.getRoom(channel.getName());
            if (optionalRoom.isPresent()) {
                topic = t;
                break;
            }
        }

        // only run inside a room
        if (optionalRoom.isEmpty()) {
            channel.sendMessage(String.format(
                "%s This command must be run inside a topic's text channel.",
                member.getAsMention())).queue();
            return;
        }

        // do not run if caller does not have mentor role for this topic or admin privileges
        if (!isMentor(member, topic) && !isAdmin(member)) {
            channel.sendMessage(member.getAsMention() + " You do not have permission to run this command.").queue();
            return;
        }

        topic.deleteRoom(optionalRoom.get());
    }

    private void unknownCommand(Member member, TextChannel channel, Server server, String[] args, Member[] mentions) {
        channel.sendMessage(member.getAsMention() + " Command does not exist! Try $help for a list of valid commands.").queue();
>>>>>>> cb62eb93
    }
}<|MERGE_RESOLUTION|>--- conflicted
+++ resolved
@@ -242,16 +242,7 @@
 
         Member mentee = topic.popFromQueue();
         Room room = topic.createRoom(mentee);
-<<<<<<< HEAD
         BotResponses.mentorIsReady(channel, member, mentee, room);
-=======
-        channel.sendMessage(String.format(
-            "%s is ready for %s.\n\nText channel: %s\nVoice channel: %s",
-            member.getAsMention(),
-            mentee.getAsMention(),
-            room.getTextChannel().getAsMention(),
-            room.getVoiceChannelInvite().getUrl())).queue();
->>>>>>> cb62eb93
     }
 
     private void showQueue(Member member, TextChannel channel, Server server, String[] args, Member[] mentions) {
@@ -329,38 +320,6 @@
         BotResponses.queueCleared(channel, member, topic);
     }
 
-    private void finish(Member member, TextChannel channel, Server server, String[] args) {
-        Topic topic = null;
-        Room room = null;
-
-        // find the topic corresponding to this channel
-        for (Topic t : server.getTopics()) {
-            Optional<Room> optionalRoom = t.getRoom(channel.getName());
-            if (optionalRoom.isPresent()) {
-                topic = t;
-                room = optionalRoom.get();
-            }
-        }
-
-        // only run inside a room
-        if (room == null) {
-            BotResponses.runInTopicChannel(channel, member);
-            return;
-        }
-
-        // do not run if caller does not have mentor role for this topic or admin privileges
-        if (!isMentor(member, topic) && !isAdmin(member)) {
-            BotResponses.noPermission(channel, member);
-            return;
-        }
-
-        topic.deleteRoom(room);
-    }
-
-<<<<<<< HEAD
-    private void unknownCommand(Member member, TextChannel channel, Server server, String[] args) {
-        BotResponses.noSuchCommand(channel, member);
-=======
     private void finish(Member member, TextChannel channel, Server server, String[] args, Member[] mentions) {
         Topic topic = null;
         Optional<Room> optionalRoom = Optional.empty();
@@ -376,15 +335,13 @@
 
         // only run inside a room
         if (optionalRoom.isEmpty()) {
-            channel.sendMessage(String.format(
-                "%s This command must be run inside a topic's text channel.",
-                member.getAsMention())).queue();
+            BotResponses.runInTopicChannel(channel, member);
             return;
         }
 
         // do not run if caller does not have mentor role for this topic or admin privileges
         if (!isMentor(member, topic) && !isAdmin(member)) {
-            channel.sendMessage(member.getAsMention() + " You do not have permission to run this command.").queue();
+            BotResponses.noPermission(channel, member);
             return;
         }
 
@@ -392,7 +349,6 @@
     }
 
     private void unknownCommand(Member member, TextChannel channel, Server server, String[] args, Member[] mentions) {
-        channel.sendMessage(member.getAsMention() + " Command does not exist! Try $help for a list of valid commands.").queue();
->>>>>>> cb62eb93
+        BotResponses.noSuchCommand(channel, member);
     }
 }