package listeners;

<<<<<<< HEAD
import entities.QueueMember;
=======
import entities.Room;
>>>>>>> 85b97cf9
import entities.Server;
import entities.Topic;
import net.dv8tion.jda.api.EmbedBuilder;
import net.dv8tion.jda.api.Permission;
import net.dv8tion.jda.api.entities.Activity;
import net.dv8tion.jda.api.entities.Member;
import net.dv8tion.jda.api.entities.TextChannel;
import net.dv8tion.jda.api.events.ReadyEvent;
import net.dv8tion.jda.api.events.message.guild.GuildMessageReceivedEvent;
import net.dv8tion.jda.api.hooks.ListenerAdapter;
import org.jetbrains.annotations.NotNull;

import java.util.*;
import java.util.stream.Collectors;
import java.util.stream.Stream;

public class MainEventListener extends ListenerAdapter {
    /**
     * A function that handles a single command.
     */
    private interface CommandHandler {
        /**
         * Handle a single command.
         *
         * @param member The member that called the command
         * @param channel The channel that the command was called in
         * @param server The Server that the command was called in
         * @param args Extra command arguments, if any
         */
        void handle(@NotNull Member member, TextChannel channel, Server server, String[] args);
    }

    /**
     * Map from a server name to a Server object.
     */
    private final HashMap<String, Server> servers = new HashMap<>();

    /**
     * Check if the given Member has administrator permissions.
     *
     * @param member The Member to check
     *
     * @return True if the Member has admin, false otherwise
     */
    private static boolean isAdmin(Member member) {
        return member.hasPermission(Permission.ADMINISTRATOR);
    }

    /**
     * Check if the given Member is a mentor for a topic.
     *
     * @param member The Member to check
     * @param topic The Topic to check
     *
     * @return True if the Member has permission, false otherwise
     */
    private static boolean isMentor(Member member, Topic topic) {
        return member.getRoles()
                .stream()
                .anyMatch(r -> r.getName().equals(topic.getRoleName()));
    }

    /**
     * Check if the given Member is a mentor for any topic.
     *
     * @param member The Member to check
     *
     * @return True if the Member is a mentor, false otherwise
     */
    private static boolean isMentor(Member member) {
        return member.getRoles()
                .stream()
                .anyMatch(r -> r.getName().startsWith(Topic.PREFIX));
    }

    /**
     * Check if the given Topic exists in the Server. Notifies the user if the topic does not exist.
     *
     * @param member The Member to reply to
     * @param channel The Channel to reply within
     * @param server The Server to check in
     * @param topicName The Topic to check for
     *
     * @return Contains the Topic, if it exists
     */
    private static Optional<Topic> checkTopicExists(Member member, TextChannel channel, Server server, String topicName) {
        Optional<Topic> optionalTopic = server.getTopic(topicName.toLowerCase());
        if (optionalTopic.isEmpty()) {
            channel.sendMessage(String.format(
                    "%s Topic \"%s\" does not exist.",
                    member.getAsMention(),
                    topicName)).queue();
        }
        return optionalTopic;
    }

    @Override
    public void onReady(@NotNull ReadyEvent event) {
        System.out.println("Logged in");
        event.getJDA().getPresence().setPresence(Activity.playing("$help"), false);
    }

    @Override
    public void onGuildMessageReceived(@NotNull GuildMessageReceivedEvent event) {
        String[] tokens = event.getMessage().getContentDisplay().split(" ");
        if (!tokens[0].startsWith("$")) return;
        String[] args = Arrays.copyOfRange(tokens, 1, tokens.length);

        Member member = Objects.requireNonNull(event.getMember());
        TextChannel channel = event.getChannel();

        String guildID = event.getGuild().getId();
        Server server = servers.computeIfAbsent(guildID, k -> new Server(event.getGuild()));

        // pick the correct method to call
        CommandHandler commandHandler;
        switch (tokens[0].substring(1)) {
            case "help"        -> commandHandler = this::help;
            case "maketopic"   -> commandHandler = this::makeTopic;
            case "deletetopic" -> commandHandler = this::deleteTopic;
            case "showtopics"  -> commandHandler = this::showTopics;
            case "queue"       -> commandHandler = this::queue;
            case "ready"       -> commandHandler = this::ready;
            case "showqueue"   -> commandHandler = this::showQueue;
            case "clear"       -> commandHandler = this::clear;
            case "finish"      -> commandHandler = this::finish;
            default            -> commandHandler = this::unknownCommand;
        }
        commandHandler.handle(member, channel, server, args);
    }

    private void help(Member member, TextChannel channel, Server server, String[] args) {
        EmbedBuilder embedBuilder = new EmbedBuilder();
        embedBuilder.setTitle("Help!");
        embedBuilder.setDescription("Possible commands:");
        embedBuilder.setColor(0xE57D25);

        embedBuilder.addField("$queue <topic> [<message>]", "Add yourself to a queue. If entering the queue, a message can be attached.", false);
        embedBuilder.addField("$showqueue <topic>", "Show the people currently in queue.", false);
        embedBuilder.addField("$showtopics", "List all topics.", false);

        if (isMentor(member)) {
            embedBuilder.addField("$ready <topic> (mentor only)", "Retrieve the next person from the queue.", false);
            embedBuilder.addField("$clear <topic> (mentor only)", "Clear the specified queue.", false);
            embedBuilder.addField("$finish (mentor only)", "Finish a mentoring session. Must be run inside the text channel for that session.", false);
        }

        if (isAdmin(member)) {
            embedBuilder.addField("$maketopic <name> (admin only)", "Create a new topic.", false);
            embedBuilder.addField("$deletetopic <name> (admin only)", "Delete a topic.", false);
        }

        channel.sendMessage(embedBuilder.build()).queue();
    }

    private void makeTopic(Member member, TextChannel channel, Server server, String[] args) {
        // do not allow non-admins to run command
        if (!isAdmin(member)) {
            channel.sendMessage(member.getAsMention() + " You must have administrator permission to run this command.").queue();
            return;
        }

        String topicName = args[0];
        server.createTopic(topicName);

        channel.sendMessage(String.format(
                "%s Topic role \"%s\" has been created.",
                member.getAsMention(),
                args[0])).queue();
    }

    private void deleteTopic(Member member, TextChannel channel, Server server, String[] args) {
        // do not allow non-admins to run command
        if (!isAdmin(member)) {
            channel.sendMessage(member.getAsMention() + " You must have administrator permission to run this command.").queue();
            return;
        }

        String topicName = args[0];
        server.deleteTopic(topicName);

        channel.sendMessage(String.format(
                "%s Topic role \"%s\" has been deleted.",
                member.getAsMention(),
                args[0])).queue();
    }

    private void showTopics(Member member, TextChannel channel, Server server, String[] args) {
        String topicList = Arrays.stream(server.getTopics())
                .map(Topic::getName)
                .collect(Collectors.joining("\n"));

        channel.sendMessage(String.format(
                "%s List of topics:\n%s",
                member.getAsMention(),
                topicList)).queue();
    }

    private void queue(Member member, TextChannel channel, Server server, String[] args) {
        String topicName = args[0];

        // do not run if topic does not exist
        Optional<Topic> optionalTopic = checkTopicExists(member, channel, server, topicName);
        if (optionalTopic.isEmpty()) return;

        Topic topic = optionalTopic.get();
        if (topic.isInQueue(member)) {
            topic.removeFromQueue(member);
            channel.sendMessage(String.format(
                    "%s has left the \"%s\" queue.",
                    member.getAsMention(),
                    topicName)).queue();
        } else {
            String message = Stream.of(args).skip(1).collect(Collectors.joining(" "));
            topic.addToQueue(new QueueMember(member, message));
            channel.sendMessage(String.format(
                    "%s has joined the \"%s\" queue.",
                    member.getAsMention(),
                    topicName)).queue();
        }
    }

    private void ready(Member member, TextChannel channel, Server server, String[] args) {
        String topicName = args[0];

        // do not run if topic does not exist
        Optional<Topic> optionalTopic = checkTopicExists(member, channel, server, topicName);
        if (optionalTopic.isEmpty()) return;

        // do not run if caller does not have mentor role for this topic or admin privileges
        Topic topic = optionalTopic.get();
        if (!isMentor(member, topic) && !isAdmin(member)) {
            channel.sendMessage(member.getAsMention() + " You do not have permission to run this command.").queue();
            return;
        }

<<<<<<< HEAD
        QueueMember mentee = topic.getNextFromQueue();
        channel.sendMessage(String.format(
                "%s is ready for %s.",
                member.getAsMention(),
                mentee.getMember().getAsMention())).queue();
=======
        Member mentee = topic.popFromQueue();
        Room room = topic.createRoom(mentee);
        channel.sendMessage(String.format(
            "%s is ready for %s.\n\nText channel: %s\nVoice channel: %s",
            member.getAsMention(),
            mentee.getAsMention(),
            room.getTextChannel().getAsMention(),
            room.getVoiceChannelInvite().getUrl())).queue();
>>>>>>> 85b97cf9
    }

    private void showQueue(Member member, TextChannel channel, Server server, String[] args) {
        String topicName = args[0];

        // do not run if topic does not exist
        Optional<Topic> optionalTopic = checkTopicExists(member, channel, server, topicName);
        if (optionalTopic.isEmpty()) return;

        Topic topic = optionalTopic.get();
        if (topic.getMembersInQueue().length == 0) {
            channel.sendMessage(String.format(
                    "%s Queue \"%s\" is empty.",
                    member.getAsMention(),
                    topic.getName())).queue();
        } else {
            String menteeList = Arrays.stream(topic.getMembersInQueue())
                    .map(qm -> String.format("%s: %s", qm.getMember().getEffectiveName(), qm.getMessage()))
                    .collect(Collectors.joining("\n"));

            channel.sendMessage(String.format(
                    "%s Members in \"%s\" queue:\n%s",
                    member.getAsMention(),
                    topic.getName(),
                    menteeList)).queue();
        }
    }

    private void clear(Member member, TextChannel channel, Server server, String[] args) {
        String topicName = args[0];

        // do not run if topic does not exist
        Optional<Topic> optionalTopic = checkTopicExists(member, channel, server, topicName);
        if (optionalTopic.isEmpty()) return;

        // do not run if caller does not have mentor role for this topic or admin privileges
        Topic topic = optionalTopic.get();
        if (!isMentor(member, topic) && !isAdmin(member)) {
            channel.sendMessage(member.getAsMention() + " You do not have permission to run this command.").queue();
            return;
        }

        Arrays.stream(topic.getMembersInQueue()).forEach(topic::removeFromQueue);

        channel.sendMessage(String.format(
                "%s has cleared the \"%s\" queue.",
                member.getAsMention(),
                topic.getName())).queue();
    }

    private void finish(Member member, TextChannel channel, Server server, String[] args) {
        Topic topic = null;
        Optional<Room> optionalRoom = Optional.empty();

        // find the topic corresponding to this channel
        for (Topic t : server.getTopics()) {
            optionalRoom = t.getRoom(channel.getName());
            if (optionalRoom.isPresent()) {
                topic = t;
                break;
            }
        }

        // only run inside a room
        if (optionalRoom.isEmpty()) {
            channel.sendMessage(String.format(
                "%s This command must be run inside a topic's text channel.",
                member.getAsMention())).queue();
            return;
        }

        // do not run if caller does not have mentor role for this topic or admin privileges
        if (!isMentor(member, topic) && !isAdmin(member)) {
            channel.sendMessage(member.getAsMention() + " You do not have permission to run this command.").queue();
            return;
        }

        topic.deleteRoom(optionalRoom.get());
    }

    private void unknownCommand(Member member, TextChannel channel, Server server, String[] args) {
        channel.sendMessage(member.getAsMention() + " Command does not exist! Try $help for a list of valid commands.").queue();
    }
}<|MERGE_RESOLUTION|>--- conflicted
+++ resolved
@@ -1,10 +1,7 @@
 package listeners;
 
-<<<<<<< HEAD
 import entities.QueueMember;
-=======
 import entities.Room;
->>>>>>> 85b97cf9
 import entities.Server;
 import entities.Topic;
 import net.dv8tion.jda.api.EmbedBuilder;
@@ -241,22 +238,14 @@
             return;
         }
 
-<<<<<<< HEAD
-        QueueMember mentee = topic.getNextFromQueue();
-        channel.sendMessage(String.format(
-                "%s is ready for %s.",
-                member.getAsMention(),
-                mentee.getMember().getAsMention())).queue();
-=======
-        Member mentee = topic.popFromQueue();
-        Room room = topic.createRoom(mentee);
+        QueueMember mentee = topic.popFromQueue();
+        Room room = topic.createRoom(mentee.getMember());
         channel.sendMessage(String.format(
             "%s is ready for %s.\n\nText channel: %s\nVoice channel: %s",
             member.getAsMention(),
-            mentee.getAsMention(),
+            mentee.getMember().getAsMention(),
             room.getTextChannel().getAsMention(),
             room.getVoiceChannelInvite().getUrl())).queue();
->>>>>>> 85b97cf9
     }
 
     private void showQueue(Member member, TextChannel channel, Server server, String[] args) {
